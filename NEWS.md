--- conflicted
+++ resolved
@@ -6,10 +6,6 @@
 NEED TO DOCUMENT block_size
 4. Reverting to standard alphanumeric names for chromosomes
 in BIMBAM format.
-<<<<<<< HEAD
-3. Eliminating annoying messages from read_midas_abun.
-4. Generalizing column names for genomewide_ni
-=======
 5. Eliminating annoying messages from read_midas_abun.
 6. Adding toy example in MIDAS format (Issue
 https://github.com/surh/HMVAR/issues/6).
@@ -31,7 +27,7 @@
 18. Added `plotgg_manhattan` function. (Issue https://github.com/surh/HMVAR/issues/10).
 19. Fixed various issues with NAMESPACE. Including removing AMOR from
 depends field (Issue https://github.com/surh/HMVAR/issues/13).
->>>>>>> 90eb4b71
+20. Generalizing column names for genomewide_ni.
 
 # 0.1-0
 1. Added exectuable script to perform mktest.
