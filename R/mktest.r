--- conflicted
+++ resolved
@@ -520,23 +520,8 @@
                          map_file,
                          genes = NULL,
                          depth_thres = 1,
-<<<<<<< HEAD
                          freq_thres = 0.5,
                          focal_group = NA){
-  # Read and process map
-  map <- readr::read_tsv(map_file)
-  # Rename map columns
-  map <- map %>% 
-    dplyr::select(sample = ID, Group)
-  
-  # Compare everything to focal_group
-  if(!is.na(focal_group)){
-    map <- map %>%
-      dplyr::mutate(Group = replace(Group,
-                                    Group != focal_group,
-                                    paste0("non.", focal_group)))
-=======
-                         freq_thres = 0.5){
   
   # Backwards compatibility with map_file.
   if(missing(map) && !missing(map_file)){
@@ -548,7 +533,6 @@
     # Read and process map
     map <- readr::read_tsv(map,
                            col_types = readr::cols(.default = readr::col_character()))
-    
     # Rename map columns
     map <- map %>% 
       dplyr::select(sample = ID, Group) 
@@ -558,7 +542,14 @@
     }
   }else{
     stop("ERROR: map must be a file path or a data.frame/tibble")
->>>>>>> 3bddf909
+  }
+  
+  # Compare everything to focal_group
+  if(!is.na(focal_group)){
+    map <- map %>%
+      dplyr::mutate(Group = replace(Group,
+                                    Group != focal_group,
+                                    paste0("non.", focal_group)))
   }
   
   # Read data
