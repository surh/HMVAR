# (C) Copyright 2019 Sur Herrera Paredes
# 
# This file is part of HMVAR.
# 
# HMVAR is free software: you can redistribute it and/or modify
# it under the terms of the GNU General Public License as published by
# the Free Software Foundation, either version 3 of the License, or
# (at your option) any later version.
# 
# HMVAR is distributed in the hope that it will be useful,
# but WITHOUT ANY WARRANTY; without even the implied warranty of
# MERCHANTABILITY or FITNESS FOR A PARTICULAR PURPOSE.  See the
# GNU General Public License for more details.
# 
# You should have received a copy of the GNU General Public License
# along with HMVAR.  If not, see <http://www.gnu.org/licenses/>.

# Generic midas management functions

#' Read MIDAS abundance file
#' 
#' Reads either the snps_depth.txt or snps_freq.txt
#' file produced by midas_merge.py
#'
#' @param file File path
#'
#' @return A tibble
#' @export
#'
#' @importFrom readr read_tsv
read_midas_abun <- function(file){
  abun <- readr::read_tsv(file,
                          na = 'NA', 
                          col_types = readr::cols(site_id = readr::col_character(),
                                                  .default = readr::col_double()))
  
  # abun <- readr::read_tsv(file,
  #                         na = 'NA', n_max = 10)
  # abun <- readr::read_tsv(file,
  #                         na = 'NA',
  #                         col_types = paste(c('c',rep('n', ncol(abun) - 1)),
  #                                           collapse = ''))
  
  return(abun)
}

#' Read midas snp merge data
#' 
#' Reads the output of midas_merge.py
#'
#' @param midas_dir Directory where the output from
#' midas_merge.py is located. It must include files:
#' 'snps_info.txt', 'snps_depth.txt' and 'snps_freq.txt'.
#' @param map A data table associating samples
#' in the MIDAS otput to groups. It must have an 'sample'
#' and a 'Group' column.
#' @param genes The list of genes that are to be tested.
#' Must correspond to entries in the 'genes_id' column
#' of the 'snps_info.txt' file. If NULL, all genes will
#' be tested.
#' @param cds_only If TRUE, it will remove all sites that
#' do not have a gene_id. If a gene list is passed its effect
#' is redundant.
#'
#' @return A list with three data tables: info, freq
#' and depth, corresponding to the three files from 
#' MIDAS
#' @export
#' 
#' @importFrom magrittr %>%
#' @importFrom readr read_tsv
#' @importFrom dplyr select filter
#' @importFrom tidyselect starts_with
#' 
#' @examples 
#' library(HMVAR)
#' library(tidyverse)
#' 
#' # Get file paths
#' midas_dir <- system.file("toy_example/merged.snps/", package = "HMVAR")
#' map <- read_tsv(system.file("toy_example/map.txt", package = "HMVAR"),
#'                 col_types = cols(.default = col_character())) %>%
#'   select(sample = ID, Group)
#' 
#' # Read data
#' midas_data <- read_midas_data(midas_dir = midas_dir, map = map, cds_only = TRUE)
#' midas_data
read_midas_data <- function(midas_dir, map, genes = NULL, cds_only = TRUE){
  # Read data
  info <- readr::read_tsv(paste0(midas_dir, "/snps_info.txt"),
                          col_types = readr::cols(.default = readr::col_character(),
                                                  ref_pos = readr::col_number(),
                                                  count_samples = readr::col_number(),
                                                  count_a = readr::col_number(),
                                                  count_c = readr::col_number(),
                                                  count_g = readr::col_number(),
                                                  count_t = readr::col_number()),
                          na = 'NA')
  depth <- read_midas_abun(paste0(midas_dir, "/snps_depth.txt"))
  freq <- read_midas_abun(paste0(midas_dir, "/snps_freq.txt"))
  
  # Process data
  # Clean info
  info <- info %>% 
    dplyr::select(-tidyselect::starts_with("count_"))
  # Clean depth and freq
  depth <- select_samples_from_abun(depth, map)
  freq <- select_samples_from_abun(freq, map)
  # Clean map
  map <- map %>% 
    dplyr::filter(sample %in% colnames(depth))
  
  # Select gene data
  if(!is.null(genes)){
    info <- info %>%
      dplyr::filter(gene_id %in% genes)
  }else if(cds_only){
    info <- info %>% 
      dplyr::filter(locus_type == 'CDS')
  }
  info <- info %>% select(-locus_type)
  
  freq <- freq %>% 
    dplyr::filter(site_id %in% info$site_id)
  depth <- depth %>% 
    dplyr::filter(site_id %in% info$site_id)
  
  return(list(info = info, freq = freq, depth = depth))
}


#' Convert MIDAS merge output to BIMBAM input
#' 
#' @param midas_dir Directory where midas merge output for one genome
#' is located. Must contain files snps_info.txt, snps_depth.txt and
#' snps_freq.txt
#' @param map Data frame or tibble that maps samples to groups. It
#' must have columns 'sample' and 'ID'.
#' @param outdir Directory where to store the results. It will be
#' created if it does not exists already. If it exists, and files
#' with the output file names exist, they will be overwriten.
#' @param focal_group A character string with the group that is going
#' to be compared against everything else. If NULL, then the function
#' assumes that column group contains only two levels.
#' @param prefix Prefix to append to all filenames.
#' 
#' @return A list with elements filenames and Dat. The first element
#' contains the relative paths to the three BIMBAM files, and the
#' second contains tibbles with the data written to those files
#' 
#' @export
#' @importFrom tidyr gather spread
#' @importFrom dplyr select inner_join left_join filter arrange mutate
#' @importFrom magrittr %>%
#' @importFrom readr write_tsv
midas_to_bimbam <- function(midas_dir, map, outdir, focal_group = NULL,
                            prefix = NULL){
  Dat <- read_midas_data(midas_dir = midas_dir,
                         map = map,
                         genes = NULL,
                         cds_only = FALSE)
  
  # Match freqs and depth
  Dat$depth <- Dat$depth %>% tidyr::gather(key = "sample", value = 'depth', -site_id)
  Dat$freq <- Dat$freq %>% tidyr::gather(key = "sample", value = 'freq', -site_id)
  Dat$info <- Dat$info %>% dplyr::select(site_id, ref_id, ref_pos, major_allele, minor_allele)
  
  # Set sites without coverage to NA
  dat <- Dat$depth %>%
    dplyr::inner_join(Dat$freq, by = c("site_id", "sample"))
  dat$freq[ dat$depth < 1 ] <- NA
  Dat$freq <- dat %>% dplyr::select(-depth) %>% tidyr::spread(sample, freq)
  
  # Create BIMBAM tables
  geno <- Dat$info %>%
    dplyr::select(site_id, minor_allele, major_allele) %>%
    dplyr::left_join(Dat$freq, by = "site_id")  
  
  pheno <- map %>%
    dplyr::filter(sample %in% colnames(geno)) %>%
    dplyr::arrange(factor(sample, levels = colnames(geno)[-(1:3)]))
  if(is.null(focal_group)){
    pheno <- pheno %>%
      dplyr::mutate(phenotype = as.numeric(factor(Group)) - 1) %>%
      dplyr::select(id = sample, phenotype)
  }else{
    pheno <- pheno %>%
      dplyr::mutate(phenotype = 1*(Group == focal_group)) %>%
      dplyr::select(id = sample, phenotype)
  }
  
<<<<<<< HEAD
  snp <- Dat$info %>%
    dplyr::select(ID = site_id, pos = ref_pos, chr = ref_id)  %>%
    dplyr::mutate(chr = as.numeric(factor(chr)))
=======
  snp <- Dat$info %>% select(ID = site_id, pos = ref_pos, chr = ref_id)
  # snp <- Dat$info %>% select(ID = site_id, pos = ref_pos, chr = ref_id)  %>%
  #   mutate(chr = as.numeric(factor(chr)))
>>>>>>> 3bddf909
  
  # Write bimbam tables
  if(!dir.exists(outdir)){
    dir.create(outdir)
  }
  
  gen_file <- file.path(outdir, paste(c(prefix, 'geno.bimbam'), collapse = "_"))
<<<<<<< HEAD
  readr::write_tsv(geno, path = gen_file, col_names = FALSE)
  
  phen_file <- file.path(outdir, paste(c(prefix, 'pheno.bimbam'), collapse = "_"))
  readr::write_tsv(pheno %>%
                     dplyr::select(phenotype),
                   path = phen_file, col_names = FALSE)
  
  snp_file <- file.path(outdir, paste(c(prefix, 'snp.bimbam'), collapse = "_"))
  readr::write_tsv(snp, path = snp_file, col_names = FALSE)
=======
  write_tsv(geno, path = gen_file, col_names = FALSE)
  
  phen_file <- file.path(outdir, paste(c(prefix, 'pheno.bimbam'), collapse = "_"))
  write_tsv(pheno %>% select(phenotype),
            path = phen_file, col_names = FALSE)
  
  snp_file <- file.path(outdir, paste(c(prefix, 'snp.bimbam'), collapse = "_"))
  write_tsv(snp, path = snp_file, col_names = FALSE)
>>>>>>> 3bddf909
  
  return(list(filenames = list(geno_file = gen_file,
                               pheno_file = phen_file,
                               snp_file = snp_file),
              Dat = list(geno = geno,
                         pheno = pheno,
                         snp = snp)))
}<|MERGE_RESOLUTION|>--- conflicted
+++ resolved
@@ -189,23 +189,16 @@
       dplyr::select(id = sample, phenotype)
   }
   
-<<<<<<< HEAD
-  snp <- Dat$info %>%
-    dplyr::select(ID = site_id, pos = ref_pos, chr = ref_id)  %>%
-    dplyr::mutate(chr = as.numeric(factor(chr)))
-=======
   snp <- Dat$info %>% select(ID = site_id, pos = ref_pos, chr = ref_id)
   # snp <- Dat$info %>% select(ID = site_id, pos = ref_pos, chr = ref_id)  %>%
   #   mutate(chr = as.numeric(factor(chr)))
->>>>>>> 3bddf909
-  
+
   # Write bimbam tables
   if(!dir.exists(outdir)){
     dir.create(outdir)
   }
   
   gen_file <- file.path(outdir, paste(c(prefix, 'geno.bimbam'), collapse = "_"))
-<<<<<<< HEAD
   readr::write_tsv(geno, path = gen_file, col_names = FALSE)
   
   phen_file <- file.path(outdir, paste(c(prefix, 'pheno.bimbam'), collapse = "_"))
@@ -215,17 +208,7 @@
   
   snp_file <- file.path(outdir, paste(c(prefix, 'snp.bimbam'), collapse = "_"))
   readr::write_tsv(snp, path = snp_file, col_names = FALSE)
-=======
-  write_tsv(geno, path = gen_file, col_names = FALSE)
-  
-  phen_file <- file.path(outdir, paste(c(prefix, 'pheno.bimbam'), collapse = "_"))
-  write_tsv(pheno %>% select(phenotype),
-            path = phen_file, col_names = FALSE)
-  
-  snp_file <- file.path(outdir, paste(c(prefix, 'snp.bimbam'), collapse = "_"))
-  write_tsv(snp, path = snp_file, col_names = FALSE)
->>>>>>> 3bddf909
-  
+
   return(list(filenames = list(geno_file = gen_file,
                                pheno_file = phen_file,
                                snp_file = snp_file),
