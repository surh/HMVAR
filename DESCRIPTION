--- conflicted
+++ resolved
@@ -12,11 +12,8 @@
 	reshape2 (>= 1.4.3),
 	tidyverse (>= 1.2.1),
 	argparser (>= 0.4),
-<<<<<<< HEAD
-	grid (>= 3.5.1)
-=======
+	grid (>= 3.5.1),
 	bugwas
->>>>>>> 3db6bfef
 Recomends:
   svglite
 Date: 2018-03-07
